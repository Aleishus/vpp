---
# Source: contiv-vpp/templates/vpp.yaml
# Contiv-VPP deployment YAML file. This deploys Contiv VPP networking on a Kuberntes cluster.
# The deployment consists of the following components:
#   - contiv-etcd - deployed on k8s master
#   - contiv-vswitch - deployed on each k8s node
#   - contiv-ksr - deployed on k8s master

###########################################################
#  Configuration
###########################################################

# This config map contains contiv-agent configuration. The most important part is the IPAMConfig,
# which may be updated in case the default IPAM settings do not match your needs.
# NodeConfig may be used in case your nodes have more than 1 VPP interface. In that case, one
# of them needs to be marked as the main inter-node interface, and the rest of them can be
# configured with any IP addresses (the IPs cannot conflict with the main IPAM config).
apiVersion: v1
kind: ConfigMap
metadata:
  name: contiv-agent-cfg
  namespace: kube-system
data:
  contiv.yaml: |-
    TCPstackDisabled: true
    UseTAPInterfaces: true
    TAPInterfaceVersion: 2
    NatExternalTraffic: true
    MTUSize: 1500
    CleanupIdleNATSessions: True
    TCPNATSessionTimeout: 180
    OtherNATSessionTimeout: 5
    IPAMConfig:
      PodSubnetCIDR: 10.1.0.0/16
      PodNetworkPrefixLen: 24
      PodIfIPCIDR: 10.2.1.0/24
      VPPHostSubnetCIDR: 172.30.0.0/16
      VPPHostNetworkPrefixLen: 24
      NodeInterconnectCIDR: 192.168.16.0/24
      VxlanCIDR: 192.168.30.0/24
      NodeInterconnectDHCP: False
  logs.conf: |
    defaultlevel: debug
<<<<<<< HEAD
  http.conf: |
      endpoint: 0.0.0.0:9999
      server-cert-file: /var/run/contiv/server.crt
      server-key-file: /var/run/contiv/server.key
      client-basic-auth:
        - "user:pass"
=======
  grpc.conf: |
    socket-type: unix
    endpoint: /var/run/contiv/cni.sock
>>>>>>> 0504f779

---

apiVersion: v1
kind: ConfigMap
metadata:
  name: govpp-cfg
  namespace: kube-system
data:
  govpp.conf: |
    health-check-probe-interval: 3000000000
    health-check-reply-timeout: 500000000
    health-check-threshold: 3
    reply-timeout: 3000000000

---

###########################################################
#
# !!! DO NOT EDIT THINGS BELOW THIS LINE !!!
#
###########################################################


###########################################################
#  Components and other resources
###########################################################

# This installs the contiv-etcd (ETCD server to be used by Contiv) on the master node in a Kubernetes cluster.
# In odrer to dump the content of ETCD, you can use the kubectl exec command similar to this:
#   kubectl exec contiv-etcd-cxqhr -n kube-system etcdctl -- get --endpoints=[127.0.0.1:12379] --prefix="true" ""
apiVersion: apps/v1beta2
kind: StatefulSet
metadata:
  name: contiv-etcd
  namespace: kube-system
  labels:
    k8s-app: contiv-etcd
spec:
  serviceName: contiv-etcd
  selector:
    matchLabels:
      k8s-app: contiv-etcd
  updateStrategy:
    type: RollingUpdate
  template:
    metadata:
      labels:
        k8s-app: contiv-etcd
      annotations:
        # Marks this pod as a critical add-on.
        scheduler.alpha.kubernetes.io/critical-pod: ''
    spec:
      tolerations:
      # We need this to schedule on the master no matter what else is going on, so tolerate everything.
      - key: ''
        operator: Exists
        effect: ''
      # This likely isn't needed due to the above wildcard, but keep it in for now.
      - key: CriticalAddonsOnly
        operator: Exists
      # Only run this pod on the master.
      nodeSelector:
        node-role.kubernetes.io/master: ""
      hostNetwork: true

      containers:
        - name: contiv-etcd
          image: quay.io/coreos/etcd:v3.1.10
          imagePullPolicy: IfNotPresent
          env:
            - name: CONTIV_ETCD_IP
              valueFrom:
                fieldRef:
                  fieldPath: status.podIP
            - name: ETCDCTL_API
              value: "3"
          command:
            - /bin/sh
          args:
            - -c
            - /usr/local/bin/etcd --name=contiv-etcd --data-dir=/var/etcd/contiv-data
              --advertise-client-urls=http://0.0.0.0:12379 --listen-client-urls=http://0.0.0.0:12379 --listen-peer-urls=http://0.0.0.0:12380
          volumeMounts:
            - name: etcd-data
              mountPath: /var/etcd/contiv-data
      volumes:
        - name: etcd-data
          hostPath:
             path: /var/etcd/contiv-data

---

apiVersion: v1
kind: Service
metadata:
  name: contiv-etcd
  namespace: kube-system
spec:
  type: NodePort
  # Match contiv-etcd DaemonSet.
  selector:
    k8s-app: contiv-etcd
  ports:
  - port: 12379
    nodePort: 32379

---
apiVersion: v1
kind: ConfigMap
metadata:
  name: contiv-ksr-http-cfg
  namespace: kube-system
data:
  http.conf: |
    endpoint: 0.0.0.0:9191
    client-basic-auth:
      - "user:pass"

---
# This config map contains ETCD configuration for connecting to the contiv-etcd defined above.
apiVersion: v1
kind: ConfigMap
metadata:
  name: contiv-etcd-cfg
  namespace: kube-system
data:
  etcd.conf: |
    insecure-transport: true
    dial-timeout: 10000000000
    endpoints:
      - "127.0.0.1:32379"

---

# This config map contains ETCD configuration for connecting to the contiv-etcd defined above with auto comapact.
apiVersion: v1
kind: ConfigMap
metadata:
  name: contiv-etcd-withcompact-cfg
  namespace: kube-system
data:
  etcd.conf: |
    insecure-transport: true
    dial-timeout: 10000000000
    auto-compact: 600000000000
    endpoints:
      - "127.0.0.1:32379"

---

# This installs contiv-vswitch on each master and worker node in a Kubernetes cluster.
# It consists of the following containers:
#   - contiv-vswitch container: contains VPP and its management agent
#   - contiv-cni container: installs CNI on the host
apiVersion: extensions/v1beta1
kind: DaemonSet
metadata:
  name: contiv-vswitch
  namespace: kube-system
  labels:
    k8s-app: contiv-vswitch
spec:
  selector:
    matchLabels:
      k8s-app: contiv-vswitch
  updateStrategy:
    type: RollingUpdate
  template:
    metadata:
      labels:
        k8s-app: contiv-vswitch
      annotations:
        # Marks this pod as a critical add-on.
        scheduler.alpha.kubernetes.io/critical-pod: ''
    spec:
      # Allow this pod to be rescheduled while the node is in "critical add-ons only" mode.
      tolerations:
      - key: node-role.kubernetes.io/master
        effect: NoSchedule
      - key: CriticalAddonsOnly
        operator: Exists
      hostNetwork: true
      hostPID: true

      # Init containers are executed before regular containers, must finish successfully before regular ones are started.
      initContainers:
      # This container installs the Contiv CNI binaries
      # and CNI network config file on each node.
      - name: contiv-cni
        image: contivvpp/cni:latest
        imagePullPolicy: IfNotPresent
        env:
          - name: SLEEP
            value: "false"
        volumeMounts:
          - mountPath: /opt/cni/bin
            name: cni-bin-dir
          - mountPath: /etc/cni/net.d
            name: cni-net-dir
      # This init container waits until etcd is started
      - name: wait-foretcd
        env:
          - name: ETCDPORT
            value: "32379"
        image: busybox
        command: ['sh', '-c', 'until nc -w 2 127.0.0.1:$ETCDPORT; do echo waiting for etcd; sleep 2; done;']
      # This init container extracts/copies VPP LD_PRELOAD libs and default VPP config to the host.
      - name: vpp-init
        image: contivvpp/vswitch:latest
        imagePullPolicy: IfNotPresent
        command:
        - /bin/sh
        args:
        - -c
        - |
          set -eu
          chmod 700 /run/vpp
          rm -rf /dev/shm/db /dev/shm/global_vm /dev/shm/vpe-api
          if [ ! -e /host/etc/vpp/contiv-vswitch.conf ]; then
              cp /etc/vpp/contiv-vswitch.conf /host/etc/vpp/
          fi
          if [ ! -d /var/run/contiv ]; then
              mkdir /var/run/contiv
          fi
          chmod 700 /var/run/contiv
          rm -f /var/run/contiv/cni.sock
          if ip link show vpp1 >/dev/null 2>&1; then
               ip link del vpp1
          fi
          cp -f /usr/local/bin/vppctl /host/usr/local/bin/vppctl
        resources: {}
        securityContext:
          privileged: true
        volumeMounts:
          - name: usr-local-bin
            mountPath: /host/usr/local/bin
          - name: vpp-lib64
            mountPath: /vpp-lib64/
          - name: vpp-cfg
            mountPath: /host/etc/vpp
          - name: shm
            mountPath: /dev/shm
          - name: vpp-run
            mountPath: /run/vpp
          - name: contiv-run
            mountPath: /var/run/contiv

      containers:
        # Runs contiv-vswitch container on each Kubernetes node.
        # It contains the vSwitch VPP and its management agent.
        - name: contiv-vswitch
          image: contivvpp/vswitch:latest
          imagePullPolicy: IfNotPresent
          securityContext:
            privileged: true
          ports:
            # readiness + liveness probe
            - containerPort: 9999
          readinessProbe:
            httpGet:
              path: /readiness
              port: 9999
              scheme: HTTPS
              httpHeaders:
                - name: Authorization
                  value: "Basic dXNlcjpwYXNz"
            periodSeconds: 3
            timeoutSeconds: 2
            failureThreshold: 3
            initialDelaySeconds: 15
          livenessProbe:
            httpGet:
              path: /liveness
              port: 9999
              scheme: HTTPS
              httpHeaders:
                - name: Authorization
                  value: "Basic dXNlcjpwYXNz"
            periodSeconds: 3
            timeoutSeconds: 2
            failureThreshold: 3
            initialDelaySeconds: 60
          env:
            - name: MICROSERVICE_LABEL
              valueFrom:
                fieldRef:
                  fieldPath: spec.nodeName
            - name: ETCDV3_CONFIG
              value: "/etc/etcd/etcd.conf"
          volumeMounts:
            - name: etcd-cfg
              mountPath: /etc/etcd
            - name: vpp-cfg
              mountPath: /etc/vpp
            - name: shm
              mountPath: /dev/shm
            - name: dev
              mountPath: /dev
            - name: vpp-run
              mountPath: /run/vpp
            - name: contiv-run
              mountPath: /var/run/contiv
            - name: contiv-plugin-cfg
              mountPath: /etc/agent
            - name: govpp-plugin-cfg
              mountPath: /etc/govpp

      volumes:
        # Used to connect to contiv-etcd.
        - name: etcd-cfg
          configMap:
            name: contiv-etcd-cfg
        # Used to install CNI.
        - name: cni-bin-dir
          hostPath:
            path: /opt/cni/bin
        - name: cni-net-dir
          hostPath:
            path: /etc/cni/net.d
        # VPP startup config folder.
        - name: vpp-cfg
          hostPath:
            path: /etc/vpp
        # To install vppctl.
        - name: usr-local-bin
          hostPath:
            path: /usr/local/bin
        # LD_PRELOAD library.
        - name: vpp-lib64
          hostPath:
            path: /tmp/ldpreload/vpp-lib64
        # /dev mount is required for DPDK-managed NICs on VPP (/dev/uio0) and for shared memory communication with VPP (/dev/shm)
        - name: dev
          hostPath:
            path: /dev
        - name: shm
          hostPath:
            path: /dev/shm
        # For CLI unix socket.
        - name: vpp-run
          hostPath:
            path: /run/vpp
        # For CNI / STN unix domain socket
        - name: contiv-run
          hostPath:
            path: /var/run/contiv
        # Used to configure contiv plugin.
        - name: contiv-plugin-cfg
          configMap:
            name: contiv-agent-cfg
        # Used to configure govpp plugin.
        - name: govpp-plugin-cfg
          configMap:
            name: govpp-cfg

---

# This installs the contiv-ksr (Kubernetes State Reflector) on the master node in a Kubernetes cluster.
apiVersion: extensions/v1beta1
kind: DaemonSet
metadata:
  name: contiv-ksr
  namespace: kube-system
  labels:
    k8s-app: contiv-ksr
spec:
  updateStrategy:
    type: RollingUpdate
  template:
    metadata:
      labels:
        k8s-app: contiv-ksr
      annotations:
        # Marks this pod as a critical add-on.
        scheduler.alpha.kubernetes.io/critical-pod: ''
    spec:
      # Allow this pod to be rescheduled while the node is in "critical add-ons only" mode.
      tolerations:
      - key: node-role.kubernetes.io/master
        effect: NoSchedule
      - key: CriticalAddonsOnly
        operator: Exists
      # Only run this pod on the master.
      nodeSelector:
        node-role.kubernetes.io/master: ""
      hostNetwork: true
      # This grants the required permissions to contiv-ksr.
      serviceAccountName: contiv-ksr

      initContainers:
        # This init container waits until etcd is started
        - name: wait-foretcd
          env:
          - name: ETCDPORT
            value: "32379"
          image: busybox
          command: ['sh', '-c', 'until nc -w 2 127.0.0.1:$ETCDPORT; do echo waiting for etcd; sleep 2; done;']

      containers:
        - name: contiv-ksr
          image: contivvpp/ksr:latest
          imagePullPolicy: IfNotPresent
          env:
            - name: ETCDV3_CONFIG
              value: "/etc/etcd/etcd.conf"
            - name: HTTP-PROBE_CONFIG
              value: "/etc/http/http.conf"
          volumeMounts:
            - name: etcd-cfg
              mountPath: /etc/etcd
            - name: http-cfg
              mountPath: /etc/http
          readinessProbe:
            httpGet:
              path: /readiness
              port: 9191
              httpHeaders:
                - name: Authorization
                  value: "Basic dXNlcjpwYXNz"
            periodSeconds: 1
            initialDelaySeconds: 10
          livenessProbe:
            httpGet:
              path: /liveness
              port: 9191
              httpHeaders:
                - name: Authorization
                  value: "Basic dXNlcjpwYXNz"
            periodSeconds: 1
            initialDelaySeconds: 30

      volumes:
        # Used to connect to contiv-etcd.
        - name: etcd-cfg
          configMap:
            name: contiv-etcd-withcompact-cfg
        - name: http-cfg
          configMap:
            name: contiv-ksr-http-cfg

---

# This cluster role defines a set of permissions required for contiv-ksr.
apiVersion: rbac.authorization.k8s.io/v1beta1
kind: ClusterRole
metadata:
  name: contiv-ksr
  namespace: kube-system
rules:
  - apiGroups:
    - ""
    - extensions
    resources:
      - pods
      - namespaces
      - networkpolicies
      - services
      - endpoints
      - nodes
    verbs:
      - watch
      - list

---

# This defines a service account for contiv-ksr.
apiVersion: v1
kind: ServiceAccount
metadata:
  name: contiv-ksr
  namespace: kube-system

---

# This binds the contiv-ksr cluster role with contiv-ksr service account.
apiVersion: rbac.authorization.k8s.io/v1beta1
kind: ClusterRoleBinding
metadata:
  name: contiv-ksr
roleRef:
  apiGroup: rbac.authorization.k8s.io
  kind: ClusterRole
  name: contiv-ksr
subjects:
- kind: ServiceAccount
  name: contiv-ksr
  namespace: kube-system
<|MERGE_RESOLUTION|>--- conflicted
+++ resolved
@@ -41,19 +41,11 @@
       NodeInterconnectDHCP: False
   logs.conf: |
     defaultlevel: debug
-<<<<<<< HEAD
-  http.conf: |
-      endpoint: 0.0.0.0:9999
-      server-cert-file: /var/run/contiv/server.crt
-      server-key-file: /var/run/contiv/server.key
-      client-basic-auth:
-        - "user:pass"
-=======
   grpc.conf: |
     socket-type: unix
     endpoint: /var/run/contiv/cni.sock
->>>>>>> 0504f779
-
+  http.conf: |
+      endpoint: 0.0.0.0:9999
 ---
 
 apiVersion: v1
@@ -169,8 +161,6 @@
 data:
   http.conf: |
     endpoint: 0.0.0.0:9191
-    client-basic-auth:
-      - "user:pass"
 
 ---
 # This config map contains ETCD configuration for connecting to the contiv-etcd defined above.
@@ -316,10 +306,6 @@
             httpGet:
               path: /readiness
               port: 9999
-              scheme: HTTPS
-              httpHeaders:
-                - name: Authorization
-                  value: "Basic dXNlcjpwYXNz"
             periodSeconds: 3
             timeoutSeconds: 2
             failureThreshold: 3
@@ -328,10 +314,6 @@
             httpGet:
               path: /liveness
               port: 9999
-              scheme: HTTPS
-              httpHeaders:
-                - name: Authorization
-                  value: "Basic dXNlcjpwYXNz"
             periodSeconds: 3
             timeoutSeconds: 2
             failureThreshold: 3
@@ -459,7 +441,7 @@
           env:
             - name: ETCDV3_CONFIG
               value: "/etc/etcd/etcd.conf"
-            - name: HTTP-PROBE_CONFIG
+            - name: HTTP_CONFIG
               value: "/etc/http/http.conf"
           volumeMounts:
             - name: etcd-cfg
@@ -470,18 +452,12 @@
             httpGet:
               path: /readiness
               port: 9191
-              httpHeaders:
-                - name: Authorization
-                  value: "Basic dXNlcjpwYXNz"
             periodSeconds: 1
             initialDelaySeconds: 10
           livenessProbe:
             httpGet:
               path: /liveness
               port: 9191
-              httpHeaders:
-                - name: Authorization
-                  value: "Basic dXNlcjpwYXNz"
             periodSeconds: 1
             initialDelaySeconds: 30
 
