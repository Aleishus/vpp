--- conflicted
+++ resolved
@@ -3,71 +3,11 @@
 * First, configure hardware interfaces in the VPP startup config, as
 described [here](https://github.com/contiv/vpp/blob/master/docs/VPP_CONFIG.md#multi-nic-configuration).
 
-<<<<<<< HEAD
-In the example above, `ens3` would be the primary interface and `ens4` would
-be the interface that would be used by VPP. The PCI address of the `ens4`
-interface would be `0000:00:04.0`.
-
-Now, make sure that the selected interface is shut down, otherwise VPP
-would not grab it:
-```
-sudo ip link set ens4 down
-```
-
-Now, add, or modify the VPP startup config file in `/etc/vpp/contiv-vswitch.conf`
-to contain the proper PCI address:
-```
-unix {
-    nodaemon
-    cli-listen /run/vpp/cli.sock
-    cli-no-pager
-}
-nat {
-    endpoint-dependent
-}
-dpdk {
-    dev 0000:00:04.0
-}
-```
-If assigning multiple NICs to VPP you will need to include each NIC's PCI address
-in the dpdk stanza in `/etc/vpp/contiv-vswitch.conf`.
-
-#### Assigning all NICs to VPP
-On a multi-NIC node, it is also possible to assign all NICs from the kernel for
-use by VPP. First, you need to install the STN daemon, as described [here][1],
-since you will want the NICs to revert to the kernel if VPP crashes.
-
-You also need to configure the NICs in the VPP startup config file
-in `/etc/vpp/contiv-vswitch.conf`. For example, to use both the primary and
-secondary NIC in a two-NIC node, your VPP startup config file would look
-something like this:
-
-```
-unix {
-    nodaemon
-    cli-listen /run/vpp/cli.sock
-    cli-no-pager
-}
-nat {
-    endpoint-dependent
-}
-dpdk {
-    dev 0000:00:03.0
-    dev 0000:00:04.0
-}
-```
-
-Finally, for each interface owned by Linux, you need to provide individual
-configuration for each interface used by VPP in the Node Configuration for the
-node in the `contiv-vpp.yaml`. For example, if both `ens3` and `ens4` are
-known to Linux, you put the following stanza into the node's NodeConfig:
-=======
 * For each interface owned by Linux, you need to provide individual
   configuration for each interface used by VPP in the Node Configuration 
   for thenode in the `contiv-vpp.yaml`. For example, if both `ens3` and
   `ens4` are known to Linux, you put the following stanza into the node's
   NodeConfig:
->>>>>>> 9b7bacc9
 ```
 ...
     NodeConfig:
