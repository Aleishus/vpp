--- conflicted
+++ resolved
@@ -562,14 +562,11 @@
 	err = txn.Send().ReceiveReply()
 	if err != nil {
 		s.Logger.Error(err)
-<<<<<<< HEAD
-		return err
-=======
-		//TODO: FIXME error should be return once agent is aware of created TAP interfaces
+
+		// TODO: skip errors by TAPs.. FIXME error should be returned once agent is aware of created TAP interfaces.
 		if !s.useTAPInterfaces {
-			return s.generateCniErrorReply(err)
-		}
->>>>>>> fead17fc
+			return err
+		}
 	}
 
 	// if requested, disable TCP checksum offload on the eth0 veth/TAP interface in the container.
