--- conflicted
+++ resolved
@@ -16,6 +16,7 @@
 
 import (
 	"net"
+	"strings"
 	"testing"
 
 	"github.com/onsi/gomega"
@@ -24,9 +25,8 @@
 	"github.com/ligato/cn-infra/logging/logroot"
 	acl_model "github.com/ligato/vpp-agent/plugins/defaultplugins/aclplugin/model/acl"
 
-	"strings"
-
 	. "github.com/contiv/vpp/mock/contiv"
+	. "github.com/contiv/vpp/mock/defaultplugins"
 	"github.com/contiv/vpp/mock/localclient"
 	podmodel "github.com/contiv/vpp/plugins/ksr/model/pod"
 	"github.com/contiv/vpp/plugins/policy/renderer"
@@ -35,27 +35,6 @@
 
 type ACLSet map[string]struct{}                       // set of ACL names
 type ACLByIfMap map[string]*acl_model.AccessLists_Acl // interface -> ACL
-
-// MockVppPlugin is a mock for VPP plugin (defaultplugins).
-type MockVppPlugin struct {
-	ACLs []*acl_model.AccessLists_Acl
-}
-
-func NewMockVppPlugin() *MockVppPlugin {
-	return &MockVppPlugin{ACLs: []*acl_model.AccessLists_Acl{}}
-}
-
-func (mvp *MockVppPlugin) DumpACLs() []*acl_model.AccessLists_Acl {
-	return mvp.ACLs
-}
-
-func (mvp *MockVppPlugin) ClearACLs() {
-	mvp.ACLs = []*acl_model.AccessLists_Acl{}
-}
-
-func (mvp *MockVppPlugin) AddACL(acl *acl_model.AccessLists_Acl) {
-	mvp.ACLs = append(mvp.ACLs, acl)
-}
 
 func ipNetwork(addr string) *net.IPNet {
 	if addr == "" {
@@ -216,27 +195,6 @@
 	logger.SetLevel(logging.DebugLevel)
 	logger.Debug("TestSingleContivRuleOneInterface")
 
-<<<<<<< HEAD
-	// Prepare ACL Renderer and mock localclient.
-	txnTracker := localclient.NewTxnTracker(nil)
-	ruleCache := &cache.ContivRuleCache{
-		Deps: cache.Deps{
-			Log: logger,
-		},
-	}
-	ruleCache.Init()
-	aclRenderer := &Renderer{
-		Deps: Deps{
-			Log:           logger,
-			Cache:         ruleCache,
-			VPP:           NewMockVppPlugin(),
-			ACLTxnFactory: txnTracker.NewDataChangeTxn,
-		},
-	}
-	aclRenderer.Init()
-
-=======
->>>>>>> 682e5f6c
 	// Prepare input data.
 	const (
 		namespace  = "default"
@@ -266,10 +224,10 @@
 	// Prepare ACL Renderer.
 	aclRenderer := &Renderer{
 		Deps: Deps{
-			Log:                 logger,
-			Contiv:              contiv,
-			ACLTxnFactory:       txnTracker.NewDataChangeTxn,
-			ACLResyncTxnFactory: txnTracker.NewDataResyncTxn,
+			Log:           logger,
+			Contiv:        contiv,
+			VPP:           NewMockVppPlugin(),
+			ACLTxnFactory: txnTracker.NewDataChangeTxn,
 		},
 	}
 	aclRenderer.Init()
@@ -339,17 +297,10 @@
 	// Prepare ACL Renderer.
 	aclRenderer := &Renderer{
 		Deps: Deps{
-<<<<<<< HEAD
 			Log:           logger,
-			Cache:         ruleCache,
+			Contiv:        contiv,
 			VPP:           NewMockVppPlugin(),
 			ACLTxnFactory: txnTracker.NewDataChangeTxn,
-=======
-			Log:                 logger,
-			Contiv:              contiv,
-			ACLTxnFactory:       txnTracker.NewDataChangeTxn,
-			ACLResyncTxnFactory: txnTracker.NewDataResyncTxn,
->>>>>>> 682e5f6c
 		},
 	}
 	aclRenderer.Init()
@@ -454,17 +405,10 @@
 	// Prepare ACL Renderer.
 	aclRenderer := &Renderer{
 		Deps: Deps{
-<<<<<<< HEAD
 			Log:           logger,
-			Cache:         ruleCache,
+			Contiv:        contiv,
 			VPP:           NewMockVppPlugin(),
 			ACLTxnFactory: txnTracker.NewDataChangeTxn,
-=======
-			Log:                 logger,
-			Contiv:              contiv,
-			ACLTxnFactory:       txnTracker.NewDataChangeTxn,
-			ACLResyncTxnFactory: txnTracker.NewDataResyncTxn,
->>>>>>> 682e5f6c
 		},
 	}
 	aclRenderer.Init()
@@ -618,17 +562,10 @@
 	// Prepare ACL Renderer.
 	aclRenderer := &Renderer{
 		Deps: Deps{
-<<<<<<< HEAD
 			Log:           logger,
-			Cache:         ruleCache,
+			Contiv:        contiv,
 			VPP:           NewMockVppPlugin(),
 			ACLTxnFactory: txnTracker.NewDataChangeTxn,
-=======
-			Log:                 logger,
-			Contiv:              contiv,
-			ACLTxnFactory:       txnTracker.NewDataChangeTxn,
-			ACLResyncTxnFactory: txnTracker.NewDataResyncTxn,
->>>>>>> 682e5f6c
 		},
 	}
 	aclRenderer.Init()
@@ -777,11 +714,6 @@
 	logger.SetLevel(logging.DebugLevel)
 	logger.Debug("TestMultipleContivRulesMultipleInterfacesWithResync")
 
-<<<<<<< HEAD
-	mockVppPlugin := NewMockVppPlugin()
-
-	// Prepare ACL Renderer and mock localclient.
-=======
 	// Prepare input data.
 	const (
 		namespace  = "default"
@@ -801,24 +733,17 @@
 	contiv.SetPodIfName(pod1, pod1IfName)
 	contiv.SetPodIfName(pod2, pod2IfName)
 	contiv.SetPodIfName(pod3, pod3IfName)
-
->>>>>>> 682e5f6c
+	mockVppPlugin := NewMockVppPlugin()
+
 	txnTracker := localclient.NewTxnTracker(nil)
 
 	// Prepare ACL Renderer.
 	aclRenderer := &Renderer{
 		Deps: Deps{
-<<<<<<< HEAD
 			Log:           logger,
-			Cache:         ruleCache,
+			Contiv:        contiv,
 			VPP:           mockVppPlugin,
 			ACLTxnFactory: txnTracker.NewDataChangeTxn,
-=======
-			Log:                 logger,
-			Contiv:              contiv,
-			ACLTxnFactory:       txnTracker.NewDataChangeTxn,
-			ACLResyncTxnFactory: txnTracker.NewDataResyncTxn,
->>>>>>> 682e5f6c
 		},
 	}
 	aclRenderer.Init()
@@ -899,42 +824,24 @@
 	gomega.Expect(putEgress.GetACL(pod3IfName)).ToNot(gomega.BeNil())
 
 	// Verify the generated ACLs.
-<<<<<<< HEAD
-	inACLA := verifyACL(putIngress.GetACL("afpacket1"), "", ifSetInA, cache.NewInterfaceSet(), ingressA...)
-	verifyACL(putIngress.GetACL("afpacket2"), inACLA, ifSetInA, cache.NewInterfaceSet(), ingressA...)
-	egACLA := verifyACL(putEgress.GetACL("afpacket1"), "", cache.NewInterfaceSet(), ifSetEgA, egressA...)
-	egACLB := verifyACL(putEgress.GetACL("afpacket2"), "", cache.NewInterfaceSet(), ifSetEgB, egressB...)
-	verifyACL(putEgress.GetACL("afpacket3"), egACLB, cache.NewInterfaceSet(), ifSetEgB, egressB...)
+	inACLA := verifyACL(putIngress.GetACL(pod1IfName), "", ifSetInA, cache.NewInterfaceSet(), ingressA...)
+	verifyACL(putIngress.GetACL(pod2IfName), inACLA, ifSetInA, cache.NewInterfaceSet(), ingressA...)
+	/*egACLA := */ verifyACL(putEgress.GetACL(pod1IfName), "", cache.NewInterfaceSet(), ifSetEgA, egressA...)
+	egACLB := verifyACL(putEgress.GetACL(pod2IfName), "", cache.NewInterfaceSet(), ifSetEgB, egressB...)
+	verifyACL(putEgress.GetACL(pod3IfName), egACLB, cache.NewInterfaceSet(), ifSetEgB, egressB...)
 
 	// Remember the current VPP configuration.
 	mockVppPlugin.AddACL(putIngress.GetACL("afpacket1"))
 	mockVppPlugin.AddACL(putEgress.GetACL("afpacket1"))
 	mockVppPlugin.AddACL(putEgress.GetACL("afpacket2"))
-=======
-	inACLA := verifyACL(putIngress.GetACL(pod1IfName), "", ifSetInA, cache.NewInterfaceSet(), ingressA...)
-	verifyACL(putIngress.GetACL(pod2IfName), inACLA, ifSetInA, cache.NewInterfaceSet(), ingressA...)
-	verifyACL(putEgress.GetACL(pod1IfName), "", cache.NewInterfaceSet(), ifSetEgA, egressA...)
-	egACLB := verifyACL(putEgress.GetACL(pod2IfName), "", cache.NewInterfaceSet(), ifSetEgB, egressB...)
-	verifyACL(putEgress.GetACL(pod3IfName), egACLB, cache.NewInterfaceSet(), ifSetEgB, egressB...)
-
-	// Resync: change change assignment of rules a bit and remove afpacket3.
-	ifSetInA = cache.NewInterfaceSet(pod1IfName)
-	ifSetInB := cache.NewInterfaceSet(pod2IfName)
-	ifSetEgA = cache.NewInterfaceSet(pod1IfName, pod2IfName)
->>>>>>> 682e5f6c
-
+
+	/* TODO: waiting for ACLDump():
 	// Simulate Agent restart.
 	txnTracker = localclient.NewTxnTracker(nil)
-	ruleCache = &cache.ContivRuleCache{
-		Deps: cache.Deps{
-			Log: logger,
-		},
-	}
-	ruleCache.Init()
 	aclRenderer = &Renderer{
 		Deps: Deps{
 			Log:           logger,
-			Cache:         ruleCache,
+			Contiv:        contiv,
 			VPP:           mockVppPlugin,
 			ACLTxnFactory: txnTracker.NewDataChangeTxn,
 		},
@@ -942,28 +849,23 @@
 	aclRenderer.Init()
 
 	// Resync: change assignment of rules a bit and remove afpacket3.
-	ifSetInC := cache.NewInterfaceSet("afpacket1")
-	ifSetInA = cache.NewInterfaceSet("afpacket2")
-	ifSetEgB = cache.NewInterfaceSet("afpacket1", "afpacket2")
+	ifSetInC := cache.NewInterfaceSet(pod1IfName)
+	ifSetInA = cache.NewInterfaceSet(pod2IfName)
+	ifSetEgB = cache.NewInterfaceSet(pod1IfName, pod2IfName)
 
 	ingressC := []*renderer.ContivRule{inRule1} // afpacket1
 
 	// Execute second RESYNC transaction (from non-empty VPP state).
 	rendererTxn = aclRenderer.NewTxn(true)
-<<<<<<< HEAD
-	rendererTxn.Render("afpacket1", ingressC, egressB)
-	rendererTxn.Render("afpacket2", ingressA, egressB)
-=======
-	rendererTxn.Render(pod1, nil, ingressA, egressA)
-	rendererTxn.Render(pod2, nil, ingressB, egressA)
->>>>>>> 682e5f6c
+	rendererTxn.Render(pod1, nil, ingressC, egressB)
+	rendererTxn.Render(pod2, nil, ingressA, egressB)
 	err = rendererTxn.Commit()
 	gomega.Expect(err).To(gomega.BeNil())
 
 	// Verify localclient transactions.
 	gomega.Expect(txnTracker.PendingTxns).To(gomega.HaveLen(0))
 	gomega.Expect(txnTracker.CommittedTxns).To(gomega.HaveLen(1))
-	txn = txnTracker.CommittedTxns[0]
+	txn = txnTracker.CommittedTxns[1]
 	gomega.Expect(txn.DataResyncTxn).To(gomega.BeNil())
 	gomega.Expect(txn.DataChangeTxn).ToNot(gomega.BeNil())
 
@@ -981,16 +883,10 @@
 	gomega.Expect(putEgress.GetACL(pod2IfName)).ToNot(gomega.BeNil())
 
 	// Verify the generated ACLs.
-<<<<<<< HEAD
-	inACLC := verifyACL(putIngress.GetACL("afpacket1"), "", ifSetInC, cache.NewInterfaceSet(), ingressC...)
+	inACLC := verifyACL(putIngress.GetACL(pod1IfName), "", ifSetInC, cache.NewInterfaceSet(), ingressC...)
 	gomega.Expect(inACLC).ToNot(gomega.BeEquivalentTo(inACLA))
-	verifyACL(putIngress.GetACL("afpacket2"), inACLA, ifSetInA, cache.NewInterfaceSet(), ingressA...)
-	verifyACL(putEgress.GetACL("afpacket1"), egACLB, cache.NewInterfaceSet(), ifSetEgB, egressB...)
-	verifyACL(putEgress.GetACL("afpacket2"), egACLB, cache.NewInterfaceSet(), ifSetEgB, egressB...)
-=======
-	verifyACL(putIngress.GetACL(pod1IfName), "", ifSetInA, cache.NewInterfaceSet(), ingressA...)
-	verifyACL(putIngress.GetACL(pod2IfName), "", ifSetInB, cache.NewInterfaceSet(), ingressB...)
-	egACLA := verifyACL(putEgress.GetACL(pod1IfName), "", cache.NewInterfaceSet(), ifSetEgA, egressA...)
-	verifyACL(putEgress.GetACL(pod2IfName), egACLA, cache.NewInterfaceSet(), ifSetEgA, egressA...)
->>>>>>> 682e5f6c
+	verifyACL(putIngress.GetACL(pod2IfName), inACLA, ifSetInA, cache.NewInterfaceSet(), ingressA...)
+	verifyACL(putEgress.GetACL(pod1IfName), egACLB, cache.NewInterfaceSet(), ifSetEgB, egressB...)
+	verifyACL(putEgress.GetACL(pod2IfName), egACLB, cache.NewInterfaceSet(), ifSetEgB, egressB...)
+	*/
 }