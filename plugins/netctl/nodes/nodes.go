// Copyright (c) 2018 Cisco and/or its affiliates.
//
// Licensed under the Apache License, Version 2.0 (the "License");
// you may not use this file except in compliance with the License.
// You may obtain a copy of the License at:
//
//     http://www.apache.org/licenses/LICENSE-2.0
//
// Unless required by applicable law or agreed to in writing, software
// distributed under the License is distributed on an "AS IS" BASIS,
// WITHOUT WARRANTIES OR CONDITIONS OF ANY KIND, either express or implied.
// See the License for the specific language governing permissions and
// limitations under the License.
//
//

package nodes

import (
	"encoding/json"
	"fmt"
	nodeinfomodel "github.com/contiv/vpp/plugins/contiv/model/node"
<<<<<<< HEAD
	"github.com/contiv/vpp/plugins/crd/cache/telemetrymodel"
=======
<<<<<<< HEAD
	k8snodeinfo "github.com/contiv/vpp/plugins/ksr/model/node"
	"github.com/contiv/vpp/plugins/crd/cache/telemetrymodel"
	"github.com/contiv/vpp/plugins/ksr/model/pod"
=======
	"github.com/contiv/vpp/plugins/crd/cache/telemetrymodel"
>>>>>>> upstream/master
>>>>>>> 2837b631
	"github.com/contiv/vpp/plugins/netctl/http"
	"github.com/coreos/etcd/clientv3"
	"github.com/ligato/cn-infra/db/keyval/etcd"
	"github.com/ligato/cn-infra/logging/logrus"
	"github.com/ligato/vpp-agent/plugins/vpp/model/interfaces"
	"os"
	"regexp"
	"text/tabwriter"
	"time"
)

//PrintNodes will print out all of the nodes in a network in a table format.
func PrintNodes() {
	cfg := &etcd.ClientConfig{
		Config: &clientv3.Config{
			Endpoints: []string{"127.0.0.1:32379"},
		},
		OpTimeout: 1 * time.Second,
	}
	w := tabwriter.NewWriter(os.Stdout, 0, 8, 4, '\t', 0)
	// Create connection to etcd.
	db, err := etcd.NewEtcdConnectionWithBytes(*cfg, logrus.DefaultLogger())
	if err != nil {
		fmt.Println(err)
		os.Exit(1)
	}
	itr, err := db.ListValues("/vnf-agent/contiv-ksr/allocatedIDs/")
	if err != nil {
		fmt.Printf("Error getting values")
		return
	}
	fmt.Fprintf(w, "id\tname\t\tip_address\t\tman_ip_addr\tbuild_date\t\t\tbuild_version\t\tstart_time\tstate\n")
	w.Flush()
	for {
		kv, stop := itr.GetNext()
		if stop {
			break
		}
		buf := kv.GetValue()
		nodeInfo := &nodeinfomodel.NodeInfo{}
		err = json.Unmarshal(buf, nodeInfo)
		//fmt.Printf("NodeInfo: %+v\n", nodeInfo)
		// Do whatever processing we need to do
		bytes := http.GetNodeInfo(nodeInfo.ManagementIpAddress, "liveness")
		var liveness telemetrymodel.NodeLiveness
		err = json.Unmarshal(bytes, &liveness)
		if err != nil {
			fmt.Println(err)
			liveness.BuildDate = "Not Available"
		}

		fmt.Fprintf(w, "%+v\t%s\t%s\t%s\t%s\t%s\t%d\t%d\n",
			nodeInfo.Id,
			nodeInfo.Name,
			nodeInfo.IpAddress,
			nodeInfo.ManagementIpAddress,
			liveness.BuildDate,
			liveness.BuildVersion,
			liveness.StartTime,
			liveness.State)

		w.Flush()
	}
	db.Close()
}

//FindIPForNodeName will find an ip address that corresponds to the passed in nodeName
func FindIPForNodeName(nodeName string) string {
	cfg := &etcd.ClientConfig{
		Config: &clientv3.Config{
			Endpoints: []string{"127.0.0.1:32379"},
		},
		OpTimeout: 1 * time.Second,
	}
	// Create connection to etcd.
	db, err := etcd.NewEtcdConnectionWithBytes(*cfg, logrus.DefaultLogger())
	if err != nil {
		fmt.Println(err)
		os.Exit(1)
	}
	itr, err := db.ListValues("/vnf-agent/contiv-ksr/allocatedIDs/")
	if err != nil {
		fmt.Printf("Error getting values")
		return ""
	}
	for {
		kv, stop := itr.GetNext()
		if stop {
			break
		}
		buf := kv.GetValue()
		//key := kv.GetKey()
		//fmt.Printf("Key: %s, value: %s\n", key, string(buf))
		nodeInfo := &nodeinfomodel.NodeInfo{}
		err = json.Unmarshal(buf, nodeInfo)
		if nodeInfo.Name == nodeName {
			return nodeInfo.ManagementIpAddress
		}
	}
	db.Close()
	return ""
}

//VppCliCmd will receive a nodeName and a vpp cli command and print it out to the console
func VppCliCmd(nodeName string, vppclicmd string) {
<<<<<<< HEAD
=======
<<<<<<< HEAD
	fmt.Printf("vppcli %s %s\n", nodeName, vppclicmd)
		ipAdr := ResolveNodeOrIP(nodeName)
=======
>>>>>>> 2837b631

	fmt.Printf("vppcli %s %s\n", nodeName, vppclicmd)
	re := regexp.MustCompile(`(25[0-5]|2[0-4][0-9]|[01]?[0-9][0-9]?)(\.(25[0-5]|2[0-4][0-9]|[01]?[0-9][0-9]?)){3}`)
	if re.MatchString(nodeName) {
		ipAdr := nodeName
<<<<<<< HEAD
=======
>>>>>>> upstream/master
>>>>>>> 2837b631
		cmd := fmt.Sprintf("vpp/command")
		body := fmt.Sprintf("{\"vppclicommand\":\"%s\"}", vppclicmd)
		err := http.SetNodeInfo(ipAdr, cmd, body)
		if err != nil {
			fmt.Println(err)
		}
<<<<<<< HEAD
=======
<<<<<<< HEAD
	}


//NodeIPamCMD
func NodeIPamCmd (nodeName string){
	fmt.Printf("nodeipam %s\n", nodeName,)
	w := tabwriter.NewWriter(os.Stdout, 0, 8, 4, '\t', 0)

		ip := ResolveNodeOrIP(nodeName)
		fmt.Fprintf(w, "id\tname\tip_address\tpod_network_ip\tvpp_host_network\n")
		b := http.GetNodeInfo(ip,"contiv/v1/ipam")
		ipam := telemetrymodel.IPamEntry{}
		err := json.Unmarshal(b,&ipam)
		if err != nil {
			fmt.Println(err)
		}
		fmt.Fprintf(w,"%d\t%s\t%s\t%s\t%s\n",
			ipam.NodeID,
			ipam.NodeName,
			ipam.NodeIP,
			ipam.PodNetwork,
			ipam.VppHostNetwork)

	w.Flush()
	}


func PrintPodsPerNode (input string){
	hostIP := ResolveNodeOrIP(input)
	cfg := &etcd.ClientConfig{
		Config: &clientv3.Config{
			Endpoints: []string{"127.0.0.1:32379"},
		},
		OpTimeout: 1 * time.Second,
	}
	w := tabwriter.NewWriter(os.Stdout, 0, 8, 6, '\t', 0)
	// Create connection to etcd.
	db, err := etcd.NewEtcdConnectionWithBytes(*cfg, logrus.DefaultLogger())
	if err != nil {
		fmt.Println(err)
		os.Exit(1)
	}
	itr, err := db.ListValues("/vnf-agent/contiv-ksr/k8s/pod/")
	if err != nil {
		fmt.Printf("Error getting values")
		return
	}
	fmt.Fprintf(w, "name\t\t\tip_address\t\thost_ip_addr\ttap_ip\n")

	for {
		kv, stop := itr.GetNext()
		if stop {
			break
		}
		buf := kv.GetValue()
		podInfo := &pod.Pod{}
		err = json.Unmarshal(buf, podInfo)
		if podInfo.HostIpAddress!= hostIP  || podInfo.IpAddress==hostIP{
			continue
		}
		ip := printTapInterfaces(podInfo)
		fmt.Fprintf(w, "%s\t\t\t%s\t\t%s\t%s\n",
			podInfo.Name,podInfo.IpAddress,podInfo.HostIpAddress,ip[0])
		for _, str := range ip[1:]  {
			fmt.Fprintf(w,"\t\t\t\t\t\t%s\n",str)
		}



	}
	w.Flush()
	db.Close()
}

//ResolveNodeOrIP will take in an input string which is either a node name or string and return the ip for the nodename or
//simply return the ip
func ResolveNodeOrIP(input string)(ipAdr string){
	re := regexp.MustCompile(`(25[0-5]|2[0-4][0-9]|[01]?[0-9][0-9]?)(\.(25[0-5]|2[0-4][0-9]|[01]?[0-9][0-9]?)){3}`)
	if re.MatchString(input) {
		return input
	} else {
		ip := FindIPForNodeName(input)
		return ip
	}
}

func printTapInterfaces(podInfo *pod.Pod) []string {
	var str []string
	cmd := fmt.Sprintf("vpp/dump/v1/interfaces")
	b := http.GetNodeInfo(podInfo.HostIpAddress, cmd)
	intfs := make(telemetrymodel.NodeInterfaces)
	json.Unmarshal(b, &intfs)
	for _, intf := range intfs {
		if intf.If.IfType == interfaces.InterfaceType_TAP_INTERFACE {
			for _, ip := range intf.If.IPAddresses {
				str = append(str,ip )
			}
		}

	}
	return str
}

func getK8sNode(nodeName string) *k8snodeinfo.Node {
	cfg := &etcd.ClientConfig{
		Config: &clientv3.Config{
			Endpoints: []string{"127.0.0.1:32379"},
		},
		OpTimeout: 1 * time.Second,
	}
	// Create connection to etcd.
	db, err := etcd.NewEtcdConnectionWithBytes(*cfg, logrus.DefaultLogger())
	if err != nil {
		fmt.Println(err)
		os.Exit(1)
	}
	b,found,_, err := db.GetValue("/vnf-agent/contiv-ksr/k8s/"+nodeName)
	if err != nil || !found {
		fmt.Printf("Error getting values")
		return nil
	}
	k8sInfo := &k8snodeinfo.Node{}
	json.Unmarshal(b,k8sInfo)
	return k8sInfo

}
=======
>>>>>>> 2837b631
	} else {
		ipAdr := FindIPForNodeName(nodeName)
		if ipAdr == "" {
			fmt.Printf("Unknown node name %s", nodeName)
			return
		}
		cmd := fmt.Sprintf("vpp/command")
		body := fmt.Sprintf("{\"vppclicommand\":\"%s\"}", vppclicmd)
		err := http.SetNodeInfo(ipAdr, cmd, body)
		if err != nil {
			fmt.Println(err)
		}
	}
<<<<<<< HEAD
}
=======
}
>>>>>>> upstream/master
>>>>>>> 2837b631
<|MERGE_RESOLUTION|>--- conflicted
+++ resolved
@@ -20,17 +20,10 @@
 	"encoding/json"
 	"fmt"
 	nodeinfomodel "github.com/contiv/vpp/plugins/contiv/model/node"
-<<<<<<< HEAD
+
 	"github.com/contiv/vpp/plugins/crd/cache/telemetrymodel"
-=======
-<<<<<<< HEAD
 	k8snodeinfo "github.com/contiv/vpp/plugins/ksr/model/node"
-	"github.com/contiv/vpp/plugins/crd/cache/telemetrymodel"
 	"github.com/contiv/vpp/plugins/ksr/model/pod"
-=======
-	"github.com/contiv/vpp/plugins/crd/cache/telemetrymodel"
->>>>>>> upstream/master
->>>>>>> 2837b631
 	"github.com/contiv/vpp/plugins/netctl/http"
 	"github.com/coreos/etcd/clientv3"
 	"github.com/ligato/cn-infra/db/keyval/etcd"
@@ -136,36 +129,21 @@
 
 //VppCliCmd will receive a nodeName and a vpp cli command and print it out to the console
 func VppCliCmd(nodeName string, vppclicmd string) {
-<<<<<<< HEAD
-=======
-<<<<<<< HEAD
+
 	fmt.Printf("vppcli %s %s\n", nodeName, vppclicmd)
+
+
 		ipAdr := ResolveNodeOrIP(nodeName)
-=======
->>>>>>> 2837b631
-
-	fmt.Printf("vppcli %s %s\n", nodeName, vppclicmd)
-	re := regexp.MustCompile(`(25[0-5]|2[0-4][0-9]|[01]?[0-9][0-9]?)(\.(25[0-5]|2[0-4][0-9]|[01]?[0-9][0-9]?)){3}`)
-	if re.MatchString(nodeName) {
-		ipAdr := nodeName
-<<<<<<< HEAD
-=======
->>>>>>> upstream/master
->>>>>>> 2837b631
 		cmd := fmt.Sprintf("vpp/command")
 		body := fmt.Sprintf("{\"vppclicommand\":\"%s\"}", vppclicmd)
 		err := http.SetNodeInfo(ipAdr, cmd, body)
 		if err != nil {
 			fmt.Println(err)
-		}
-<<<<<<< HEAD
-=======
-<<<<<<< HEAD
-	}
-
-
+	}
+
+}
 //NodeIPamCMD
-func NodeIPamCmd (nodeName string){
+func NodeIPamCmd(nodeName string){
 	fmt.Printf("nodeipam %s\n", nodeName,)
 	w := tabwriter.NewWriter(os.Stdout, 0, 8, 4, '\t', 0)
 
@@ -264,47 +242,26 @@
 	return str
 }
 
-func getK8sNode(nodeName string) *k8snodeinfo.Node {
-	cfg := &etcd.ClientConfig{
-		Config: &clientv3.Config{
-			Endpoints: []string{"127.0.0.1:32379"},
-		},
-		OpTimeout: 1 * time.Second,
-	}
-	// Create connection to etcd.
-	db, err := etcd.NewEtcdConnectionWithBytes(*cfg, logrus.DefaultLogger())
-	if err != nil {
-		fmt.Println(err)
-		os.Exit(1)
-	}
-	b,found,_, err := db.GetValue("/vnf-agent/contiv-ksr/k8s/"+nodeName)
-	if err != nil || !found {
+func getK8sNode(nodeName string) *k8snodeinfo.Node{
+		cfg := &etcd.ClientConfig{
+		Config: &clientv3.Config{
+		Endpoints: []string{"127.0.0.1:32379"},
+	},
+		OpTimeout: 1 * time.Second,
+	}
+		// Create connection to etcd.
+		db, err := etcd.NewEtcdConnectionWithBytes(*cfg, logrus.DefaultLogger())
+		if err != nil{
+		fmt.Println(err)
+		os.Exit(1)
+	}
+		b, found, _, err := db.GetValue("/vnf-agent/contiv-ksr/k8s/"+nodeName)
+		if err != nil || !found{
 		fmt.Printf("Error getting values")
 		return nil
 	}
-	k8sInfo := &k8snodeinfo.Node{}
-	json.Unmarshal(b,k8sInfo)
-	return k8sInfo
-
-}
-=======
->>>>>>> 2837b631
-	} else {
-		ipAdr := FindIPForNodeName(nodeName)
-		if ipAdr == "" {
-			fmt.Printf("Unknown node name %s", nodeName)
-			return
-		}
-		cmd := fmt.Sprintf("vpp/command")
-		body := fmt.Sprintf("{\"vppclicommand\":\"%s\"}", vppclicmd)
-		err := http.SetNodeInfo(ipAdr, cmd, body)
-		if err != nil {
-			fmt.Println(err)
-		}
-	}
-<<<<<<< HEAD
-}
-=======
-}
->>>>>>> upstream/master
->>>>>>> 2837b631
+		k8sInfo := &k8snodeinfo.Node{}
+		json.Unmarshal(b, k8sInfo)
+		return k8sInfo
+	}
+
